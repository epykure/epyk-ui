"""
CSS Style module for the Div components
"""


from epyk.core.css.styles import CssStyle

from epyk.core.css import Defaults as Defaults_css


class CssDivNoBorder(CssStyle.Style):
  _attrs = {'margin': 0, 'clear': 'both', 'padding': 0, 'border': 0}


class CssDivBottomBorder(CssStyle.Style):
  def customize(self):
    self.css({"border-bottom": '2px solid %s' % self.rptObj.theme.colors[0], 'font-family': Defaults_css.Font.family})
    self.hover.css({"border-bottom": '2px solid %s' % self.rptObj.theme.success[-1]})


class CssDivWithBorder(CssStyle.Style):
  _attrs = {'margin': '0 0 5px 0', 'padding': '5px', 'outline': 'none'}

  def customize(self):
    self.css({'border': "1px solid %s" % self.rptObj.theme.colors[0], 'font-family': Defaults_css.Font.family})


class CssDivConsole(CssStyle.Style):
  _attrs = {'margin': 0, 'padding': '5px', 'border': 0, 'outline': 'none'}
  
  def customize(self):
    self.css({'background-color': self.rptObj.theme.greys[9]})


class CssDivCursor(CssStyle.Style):
  _attrs = {'cursor': 'pointer'}


class CsssDivBoxMargin(CssStyle.Style):
  _attrs = {'margin': 0, 'padding': '0 2px 0 2px', 'white-space': 'pre-wrap'}

  def customize(self):
    self.css({"border": '1px solid %s' % self.rptObj.theme.greys[0], 'font-family': Defaults_css.Font.family})
    self.hover.css({'border': "1px solid %s" % self.rptObj.theme.greys[5]})


class CssDivBoxCenter(CssStyle.Style):
  _attrs = {'width': '100%', 'text-align': 'center'}


class CssDivBoxWithDotBorder(CssStyle.Style):
  _attrs = {'margin': '5px'}

  def customize(self):
    self.css({"border": '1px dashed %s' % self.rptObj.theme.greys[9]})


class CssDivBubble(CssStyle.Style):
  _attrs = {'margin-left': 'auto', 'margin-right': 'auto', 'border-radius': '50%',
            'text-align': 'center'}

  def customize(self):
    self.css({"border": '1px solid %s' % self.rptObj.theme.greys[5]})


# class CssDivBox(CssStyle.Style):
#   _attrs = {'width': '100%'}
#
#   def customize(self):
#     self.hover.css({"border-left": "4px solid %s" % self.rptObj.theme.greys[0],
#                     'background-color': self.rptObj.theme.colors[9]})


class CssDivLeft(CssStyle.Style):
  _attrs = {'float': 'left', 'width': '20%'}


class CssDivRight(CssStyle.Style):
  _attrs = {'float': 'right', 'width': '80%'}


class CssDivBorder(CssStyle.Style):

  def customize(self):
    self.hover.css({"border": "1px solid %s" % self.rptObj.theme.greys[9]})


class CssDivShadow(CssStyle.Style):
  _attrs = {'box-shadow': '10px 10px 8px 10px #888888'}


# class CssDivWhitePage(CssStyle.Style):
#   _attrs = {'height': '80%', 'min-height': '600px', 'margin': '0 10px 0 10px',
#             'box-shadow': '10px 10px 8px 10px #888888'}
#
#   def customize(self):
#     self.hover.css({'background-color': self.rptObj.theme.greys[0],
#                     'border': '1px solid %s' % self.rptObj.theme.greys[9]})


class CssDivBanner(CssStyle.Style):
  _attrs = {'width': '100%', 'margin': 0, 'overflow-y': 'auto', 'padding': '10px'}

  def customize(self):
    self.css({'background-color': self.rptObj.theme.greys[0]})


class CssDivSubBanner(CssStyle.Style):
  _attrs = {'height': '400px', 'width': '100%', 'overflow-y': 'auto', 'margin-top': '50px', 'padding': 0, 'margin': 0}

  def customize(self):
    self.css({'color': self.rptObj.theme.greys[9], 'background-color': self.rptObj.theme.greys[0]})


class CssDivLabelPoint(CssStyle.Style):
  _attrs = {'padding': '10px', 'margin-top': '20px', 'margin-left': '5px', 'border-radius': '50%', 'cursor': 'pointer',
            'display': 'inline-block'}
  cssId = {'child': 'label'}

  def customize(self):
    self.css({"border": '1px solid %s' % self.rptObj.theme.greys[4], 'background': self.rptObj.theme.greys[0]})
    self.hover.css({"border": '1px solid %s' % self.rptObj.theme.success[1]})


class CssDivCommBubble(CssStyle.Style):
  _attrs = {'width': '100%', 'vertical-align': 'top', 'top': 0, 'margin-bottom': '20px', 'margin-left': '20px',
            'display': 'inline-block'}
  _before = {'content': "''", 'width': 0, 'height': 0, 'display': 'inline-block', 'border': '15px solid transparent',
             'margin-left': '-30px'}

  def customize(self):
    self.css({'color': self.rptObj.theme.greys[0]})
    self.before.css({'border-right-color': self.rptObj.theme.colors[9]})


class CssDivComms(CssStyle.Style):
  _attrs = {'margin-top': '10px', 'padding': '5px'}


class CssDivLoading(CssStyle.Style):
  _attrs = {'opacity': 0.5, 'filter': 'alpha(opacity=50)', 'padding': '5px', 'text-align': 'center'}


class CssDivHidden(CssStyle.Style):
  _attrs = {'display': 'none'}


class CssDivTextLeft(CssStyle.Style):
  _attrs = {'text-align': 'left'}


class CssDivTableContent(CssStyle.Style):
  _attrs = {'padding': '5px 10px 5px 10px', 'width': 'auto', 'display': 'inline-block'}

  def customize(self):
    self.css({'border': '1px solid %s' % self.rptObj.theme.greys[3], 'background-color': self.rptObj.theme.greys[1]})


class CssDivPagination(CssStyle.Style):
  _attrs = {'margin': 'auto', 'padding': '8px 16px', 'text-decoration': 'none', 'transition': 'background-color .3s'}
  _selectors = {'child': 'a'}

  def customize(self):
    self.css({'color': self.rptObj.theme.greys[9]})
    self.hover.css({"background-color": self.rptObj.theme.greys[3]})


class CssDivEditor(CssStyle.Style):
  _attrs = {'overflow': 'hidden', 'white-space': 'pre', 'display': 'block', 'padding': '30px 10px 10px 10px',
            'margin-top': '5px', 'text-align': 'left'}

  def customize(self):
    self.css({'border': "1px solid %s" % self.rptObj.theme.greys[3], 'background-color': self.rptObj.theme.greys[2]})
    self.focus.css({'background-color': self.rptObj.theme.greys[0], 'border': "2px solid %s" % self.rptObj.theme.colors[5]})


class CssDivRow(CssStyle.Style):

  def customize(self):
    self.hover.css({'background-color': self.rptObj.theme.greys[1]})


class CssPanelTitle(CssStyle.Style):
  _attrs = {'padding': '1px 0', 'margin': '0 5px 5px 5px', 'font-weight': 'bold'}

  def customize(self):
    self.css({'border-bottom': "1px solid %s" % self.rptObj.theme.success[1],
              'font-size': '%s%s' % (Defaults_css.Font.header_size, Defaults_css.Font.unit),
              'font-family': Defaults_css.Font.family})


class CssDivFilter(CssStyle.Style):
  _attrs = {"padding": "5px"}

  def customize(self):
    self.css({'border': '1px solid %s' % self.rptObj.theme.colors[0]})


class CssDivFilterItems(CssStyle.Style):

<<<<<<< HEAD
  def customize(self):
    self.css({'border': '1px solid %s' % self.rptObj.theme.colors[2]})
    self.hover.css({'border': '1px solid %s' % self.rptObj.theme.success[1]})
=======
class CssDivModalTest(CssStyle.CssCls):

  attrs = {'display': 'block', 'z-index': 100, 'position': 'fixed', 'padding-top': '100px', 'left': 0, 'top': 0,
           'width': '100%', 'height': '100%', 'overflow': 'auto', 'background-color': 'rgb(0,0,0,0.4)', 'text-align': 'center'}


class CssDivModalContent(CssStyle.CssCls):
>>>>>>> 18e7be69


class CssDivModal(CssStyle.Style):
  _attrs = {'display': 'none', 'z-index': 1, 'position': 'fixed', 'padding-top': '100px', 'left': 0, 'top': 0,
            'width': '100%', 'height': '100%', 'overflow': 'auto', 'background-color': 'rgb(0,0,0,0.4)',
            'text-align': 'center'}


class CssDivModalContent(CssStyle.Style):
  _attrs = {'margin': '15%', 'padding': '20px', 'border': '1px solid #888', 'width': 'auto'}

  def customize(self):
    self.css({'background-color': self.rptObj.theme.colors[0]})<|MERGE_RESOLUTION|>--- conflicted
+++ resolved
@@ -197,20 +197,21 @@
 
 
 class CssDivFilterItems(CssStyle.Style):
-
-<<<<<<< HEAD
   def customize(self):
     self.css({'border': '1px solid %s' % self.rptObj.theme.colors[2]})
     self.hover.css({'border': '1px solid %s' % self.rptObj.theme.success[1]})
-=======
-class CssDivModalTest(CssStyle.CssCls):
-
-  attrs = {'display': 'block', 'z-index': 100, 'position': 'fixed', 'padding-top': '100px', 'left': 0, 'top': 0,
-           'width': '100%', 'height': '100%', 'overflow': 'auto', 'background-color': 'rgb(0,0,0,0.4)', 'text-align': 'center'}
-
-
-class CssDivModalContent(CssStyle.CssCls):
->>>>>>> 18e7be69
+
+
+class CssDivModalTest(CssStyle.Style):
+  _attrs = {'display': 'block', 'z-index': 100, 'position': 'fixed', 'padding-top': '100px', 'left': 0, 'top': 0,
+            'width': '100%', 'height': '100%', 'overflow': 'auto', 'background-color': 'rgb(0,0,0,0.4)',
+            'text-align': 'center'}
+
+
+class CssDivModalContent(CssStyle.Style):
+  def customize(self):
+    self.css({'border': '1px solid %s' % self.rptObj.theme.colors[2]})
+    self.hover.css({'border': '1px solid %s' % self.rptObj.theme.success[1]})
 
 
 class CssDivModal(CssStyle.Style):
